# Copyright 2025 The game_arena Authors.
#
# Licensed under the Apache License, Version 2.0 (the "License");
# you may not use this file except in compliance with the License.
# You may obtain a copy of the License at
#
#     http://www.apache.org/licenses/LICENSE-2.0
#
# Unless required by applicable law or agreed to in writing, software
# distributed under the License is distributed on an "AS IS" BASIS,
# WITHOUT WARRANTIES OR CONDITIONS OF ANY KIND, either express or implied.
# See the License for the specific language governing permissions and
# limitations under the License.

"""Tests for FreeCiv prompt builder."""

import time
import unittest
from unittest.mock import Mock, patch

from game_arena.harness.freeciv_state import FreeCivAction, FreeCivState
from game_arena.harness.prompts.freeciv_prompts import (ContextManager,
                                                        FreeCivPromptBuilder,
                                                        ObservationBuilder)


class TestFreeCivPromptBuilder(unittest.TestCase):
    """Test cases for FreeCivPromptBuilder class."""

    def setUp(self):
        """Set up test fixtures."""
        self.prompt_builder = FreeCivPromptBuilder()
        # Create a mock state that returns proper dictionary structure
        self.mock_state = Mock(spec=FreeCivState)
        self.mock_state.turn = 42

        # Set up players with proper dictionary structure
        player_mock = Mock()
        player_mock.score = 340
        player_mock.gold = 245
        player_mock.name = "Romans"
        self.mock_state.players = {1: player_mock}

        self.mock_state.units = [
            Mock(unit_id=1, kind="Warrior", position=(10, 14), hp=100, owner=1)
        ]
        self.mock_state.cities = [
            Mock(city_id=1, name="Rome", position=(10, 15), population=8, owner=1)
        ]

        self.legal_actions = [
            FreeCivAction(
                action_type="unit_move",
                actor_id=1,
                target={"x": 11, "y": 14},
                parameters={},
                source="unit",
            ),
            FreeCivAction(
                action_type="city_production",
                actor_id=1,
                target={"value": "Archer"},
                parameters={},
                source="city",
            ),
        ]

    def test_prompt_generation_per_model(self):
        """Test that each model gets appropriate prompt format."""
        models = ["gpt-5", "claude", "deepseek"]

        for model_name in models:
            with self.subTest(model=model_name):
                prompt = self.prompt_builder.build_enhanced_prompt(
                    observation={"state": self.mock_state},
                    legal_actions=self.legal_actions,
                    model_name=model_name,
                )

                self.assertIsInstance(prompt, str)
                self.assertGreater(len(prompt), 100)

<<<<<<< HEAD
                # Check model-specific formatting
                if model_name == "gpt-5":
                    self.assertIn("STRATEGIC ANALYSIS", prompt)
                    self.assertIn("json", prompt.lower())
                elif model_name == "claude":
                    self.assertIn("<priorities>", prompt)
                    self.assertIn("<actions>", prompt)
=======
                # Check unified template elements (same for all models now)
                self.assertIn("GAME ANALYSIS & STRATEGY", prompt)
                self.assertIn("VICTORY OBJECTIVE", prompt)
                self.assertIn("MEMORY CONTEXT", prompt)
                self.assertIn("LONG-TERM STRATEGY", prompt)
                self.assertIn("ENTERTAINMENT DIRECTIVE", prompt)
                self.assertIn("REASONING FRAMEWORK", prompt)

                # Check model-specific response formatting
                if model_name == "gpt-5":
                    self.assertIn("FINAL DECISION:", prompt)
                elif model_name == "claude":
                    self.assertIn("natural, engaging way", prompt)
>>>>>>> 5e21031d
                elif model_name == "deepseek":
                    self.assertIn("Turn", prompt)

    def test_context_window_limits(self):
        """Test that prompts stay within model token limits."""
        models_limits = {
            "gpt-5": 4000,
            "claude": 3500,
            "deepseek": 3000,
        }

        for model_name, max_tokens in models_limits.items():
            with self.subTest(model=model_name):
                prompt = self.prompt_builder.build_enhanced_prompt(
                    observation={"state": self.mock_state},
                    legal_actions=self.legal_actions,
                    model_name=model_name,
                )

                # Rough token estimation: ~4 chars per token
                estimated_tokens = len(prompt) // 4
                self.assertLessEqual(
                    estimated_tokens,
                    max_tokens,
                    f"Prompt too long for {model_name}: {estimated_tokens} >"
                    f" {max_tokens}",
                )

    def test_phase_appropriate_prompts(self):
        """Test that different game phases get appropriate prompts."""
        phases = ["early_game", "mid_game", "late_game"]

        for phase in phases:
            with self.subTest(phase=phase):
<<<<<<< HEAD
                # Mock different turn numbers for different phases
                if phase == "early_game":
                    self.mock_state.turn = 5
                elif phase == "mid_game":
                    self.mock_state.turn = 100
                else:  # late_game
                    self.mock_state.turn = 180

                prompt = self.prompt_builder.build_enhanced_prompt(
                    observation={"state": self.mock_state},
=======
                # Create observation with different turn numbers for different phases
                if phase == "early_game":
                    turn = 5
                elif phase == "mid_game":
                    turn = 100
                else:  # late_game
                    turn = 180

                # Use dict observation format that new builder expects
                observation = {
                    "turn": turn,
                    "players": {1: {"score": 340, "name": "Romans"}},
                    "units": [],
                    "cities": []
                }

                prompt = self.prompt_builder.build_enhanced_prompt(
                    observation=observation,
>>>>>>> 5e21031d
                    legal_actions=self.legal_actions,
                    model_name="gpt-5",
                )

                if phase == "early_game":
<<<<<<< HEAD
                    self.assertIn("explore", prompt.lower())
                elif phase == "mid_game":
                    self.assertIn("expand", prompt.lower())
                else:  # late_game
=======
                    self.assertIn("early game priorities", prompt.lower())
                    self.assertIn("explore", prompt.lower())
                elif phase == "mid_game":
                    self.assertIn("mid game expansion", prompt.lower())
                    self.assertIn("expansion", prompt.lower())
                else:  # late_game
                    self.assertIn("late game dominance", prompt.lower())
>>>>>>> 5e21031d
                    self.assertIn("victory", prompt.lower())

    def test_action_prioritization(self):
        """Test that most important actions are highlighted."""
        # Create actions with different priorities
        high_priority_action = FreeCivAction(
            action_type="unit_attack",
            actor_id=1,
            target={"id": 5},
            parameters={"priority": "high"},
            source="unit",
        )

        actions_with_priority = self.legal_actions + [high_priority_action]

        prompt = self.prompt_builder.build_enhanced_prompt(
            observation={"state": self.mock_state},
            legal_actions=actions_with_priority,
            model_name="gpt-5",
        )

        # High priority actions should appear first or be highlighted
        attack_pos = prompt.find("attacks")
        move_pos = prompt.find("Move unit")

        # Check what's actually in the prompt for debugging
        if attack_pos == -1:
            print("DEBUG: Prompt content for action prioritization test:")
            print(prompt)

        # Attack should appear before move in prioritized list
        self.assertNotEqual(attack_pos, -1, "Attack action not found in prompt")
        self.assertNotEqual(move_pos, -1, "Move action not found in prompt")

    def test_observation_compression(self):
        """Test that large states compress properly."""
        # Create a state with many units
        large_units = [
            Mock(unit_id=i, kind="Warrior", position=(i, i), hp=100, owner=1)
            for i in range(50)
        ]
        self.mock_state.units = large_units

        prompt = self.prompt_builder.build_enhanced_prompt(
            observation={"state": self.mock_state},
            legal_actions=self.legal_actions,
            model_name="deepseek",  # Smallest token limit
        )

        # Should not exceed token limit even with large state
        estimated_tokens = len(prompt) // 4
        self.assertLessEqual(
            estimated_tokens, 3000, "Large state not compressed properly"
        )

    def test_performance_under_50ms(self):
        """Test that prompt generation completes in under 50ms."""
        start_time = time.time()

        prompt = self.prompt_builder.build_enhanced_prompt(
            observation={"state": self.mock_state},
            legal_actions=self.legal_actions,
            model_name="gpt-5",
        )

        end_time = time.time()
        generation_time_ms = (end_time - start_time) * 1000

        self.assertLess(
            generation_time_ms,
            50,
            f"Prompt generation took {generation_time_ms:.2f}ms, should be <50ms",
        )
        self.assertIsNotNone(prompt)


class TestObservationBuilder(unittest.TestCase):
    """Test cases for ObservationBuilder class."""

    def setUp(self):
        """Set up test fixtures."""
        self.observation_builder = ObservationBuilder()
        self.mock_obs = {
            "turn": 42,
            "players": {1: {"score": 340, "gold": 245, "name": "Romans"}},
            "units": [{"id": 1, "type": "Warrior", "x": 10, "y": 14, "hp": 100}],
            "cities": [{"id": 1, "name": "Rome", "x": 10, "y": 15, "pop": 8}],
        }

    def test_build_strategic_summary(self):
        """Test strategic summary generation."""
        summary = self.observation_builder.build_strategic_summary(self.mock_obs)

        self.assertIsInstance(summary, str)
        self.assertIn("Turn 42", summary)
        self.assertIn("Romans", summary)
        self.assertIn("score", summary.lower())

    def test_identify_priorities(self):
        """Test priority identification by game phase."""
        early_priorities = self.observation_builder._identify_priorities(
            self.mock_obs, "early_game"
        )
        late_priorities = self.observation_builder._identify_priorities(
            self.mock_obs, "late_game"
        )

        self.assertNotEqual(early_priorities, late_priorities)
        self.assertIn("exploration", early_priorities.lower())
        self.assertIn("victory", late_priorities.lower())

    def test_assess_threats(self):
        """Test threat assessment."""
        threats = self.observation_builder._assess_threats(self.mock_obs)

        self.assertIsInstance(threats, str)

    def test_identify_opportunities(self):
        """Test opportunity identification."""
        opportunities = self.observation_builder._identify_opportunities(self.mock_obs)

        self.assertIsInstance(opportunities, str)

    def test_format_prioritized_actions(self):
        """Test action formatting with priorities."""
        actions = [
            FreeCivAction(
                action_type="unit_move",
                actor_id=1,
                target={"x": 10, "y": 11},
                parameters={},
                source="unit",
            ),
            FreeCivAction(
                action_type="city_production",
                actor_id=1,
                target={"value": "Archer"},
                parameters={},
                source="city",
            ),
        ]

        formatted = self.observation_builder.format_prioritized_actions(
            actions, self.mock_obs
        )

        self.assertIsInstance(formatted, str)
        self.assertIn("1.", formatted)  # Should be numbered
        self.assertIn("move unit", formatted.lower())


class TestContextManager(unittest.TestCase):
    """Test cases for ContextManager class."""

    def setUp(self):
        """Set up test fixtures."""
        self.context_manager = ContextManager()

    def test_compress_observation(self):
        """Test observation compression."""
        large_obs = {
            "units": [{"id": i, "type": "Warrior"} for i in range(100)],
            "cities": [{"id": i, "name": f"City{i}"} for i in range(20)],
        }

        compressed = self.context_manager.compress_observation(large_obs, 2000)

        self.assertIsInstance(compressed, dict)
        # Should have fewer items than original
        self.assertLessEqual(len(compressed.get("units", [])), len(large_obs["units"]))

    def test_prioritize_information(self):
        """Test information prioritization by phase."""
        obs = {
            "units": [{"id": 1, "type": "Warrior"}],
            "cities": [{"id": 1, "name": "Rome"}],
            "technology": {"researching": "Bronze Working"},
        }

        early_info = self.context_manager.prioritize_information(obs, "early_game")
        late_info = self.context_manager.prioritize_information(obs, "late_game")

        self.assertIsInstance(early_info, dict)
        self.assertIsInstance(late_info, dict)


class TestEdgeCases(unittest.TestCase):
    """Test edge cases to improve coverage."""

    def setUp(self):
        """Set up test fixtures."""
        self.prompt_builder = FreeCivPromptBuilder()

    def test_state_to_dict_with_empty_state(self):
        """Test _state_to_dict with minimal state object."""
        minimal_state = Mock()
        # Set default values for required attributes
        minimal_state.turn = 0
        minimal_state.players = {}
        minimal_state.units = []
        minimal_state.cities = []

        result = self.prompt_builder._state_to_dict(minimal_state)
<<<<<<< HEAD

        self.assertEqual(result["turn"], 0)
        self.assertEqual(result["players"], {})
        self.assertEqual(result["units"], [])
        self.assertEqual(result["cities"], [])

    def test_state_to_dict_with_non_dict_players(self):
        """Test _state_to_dict when players is not a dict."""
        state = Mock()
        state.turn = 50
        state.players = "invalid_players_data"
        state.units = []
        state.cities = []

        result = self.prompt_builder._state_to_dict(state)

        self.assertEqual(result["players"], {})

    def test_victory_progress_with_zero_score(self):
        """Test victory progress calculation with zero score."""
        obs = {"turn": 0, "players": {1: {"score": 0}}}

        progress = self.prompt_builder._calculate_victory_progress(obs)

        self.assertEqual(progress, 0)

    def test_victory_progress_with_high_values(self):
        """Test victory progress capped at 100%."""
        obs = {"turn": 1000, "players": {1: {"score": 10000}}}

        progress = self.prompt_builder._calculate_victory_progress(obs)

        self.assertEqual(progress, 100)

    def test_get_position_string_with_no_players(self):
        """Test position string generation with empty players."""
        obs = {"players": {}}

        position = self.prompt_builder._get_position_string(obs)

        self.assertEqual(position, "Solo game")

    def test_get_position_string_with_single_player(self):
        """Test position string with only one player."""
        obs = {"players": {1: {"score": 100}}}

        position = self.prompt_builder._get_position_string(obs)

        self.assertEqual(position, "Solo game")

    def test_get_player_score_with_missing_data(self):
        """Test score retrieval with missing player data."""
        obs = {"players": {}}

        score = self.prompt_builder._get_player_score(obs)

        self.assertEqual(score, 0)

    def test_get_player_name_with_missing_data(self):
        """Test player name retrieval with missing data."""
        obs = {"players": {}}

        name = self.prompt_builder._get_player_name(obs)

        self.assertEqual(name, "Romans")

    def test_detect_game_phase_edge_values(self):
        """Test game phase detection at boundary values."""
        test_cases = [
            (0, "early_game"),
            (50, "early_game"),
            (51, "mid_game"),
            (150, "mid_game"),
            (151, "late_game"),
            (9999, "late_game"),
        ]

        for turn, expected_phase in test_cases:
            with self.subTest(turn=turn):
                obs = {"turn": turn}
                phase = self.prompt_builder._detect_game_phase(obs)
                self.assertEqual(phase, expected_phase)

    def test_format_prioritized_actions_with_empty_list(self):
        """Test action formatting with empty action list."""
        obs_builder = ObservationBuilder()

        result = obs_builder.format_prioritized_actions([], {})

        self.assertEqual(result, "No actions available.")

    def test_prioritize_actions_with_unrecognized_action_type(self):
        """Test action prioritization with action types not in priority order."""
        obs_builder = ObservationBuilder()
        # Use a valid FreeCiv action type not in the priority order
        unrecognized_action = FreeCivAction(
            action_type="tech_research",
            actor_id=1,
            target={"value": "Bronze Working"},
            parameters={},
            source="city",
        )

        result = obs_builder._prioritize_actions([unrecognized_action])

        self.assertEqual(len(result), 1)
        self.assertEqual(result[0].action_type, "tech_research")

    def test_format_action_description_with_unrecognized_type(self):
        """Test action description formatting for unrecognized action types."""
        obs_builder = ObservationBuilder()
        # Use a valid FreeCiv action type not handled in format method
        unrecognized_action = FreeCivAction(
            action_type="diplomacy_trade",
            actor_id=1,
            target={"player_id": 2},
            parameters={},
            source="player",
        )

        result = obs_builder._format_action_description(unrecognized_action)

        self.assertEqual(result, "diplomacy_trade with unit/city 1")

    def test_build_strategic_summary_with_minimal_data(self):
        """Test strategic summary with minimal observation data."""
        obs_builder = ObservationBuilder()
        minimal_obs = {"turn": 1}

        result = obs_builder.build_strategic_summary(minimal_obs)

        self.assertIn("Turn 1", result)
        self.assertIn("Gathering intelligence", result)

    def test_context_manager_with_empty_observations(self):
        """Test context manager with empty observation data."""
        context_manager = ContextManager()
        empty_obs = {}

        compressed = context_manager.compress_observation(empty_obs, 1000)
        prioritized = context_manager.prioritize_information(empty_obs, "early_game")

        self.assertIsInstance(compressed, dict)
        self.assertIsInstance(prioritized, dict)
        self.assertEqual(prioritized["focus"], "exploration_and_settlement")

    def test_assess_threats_with_no_units(self):
        """Test threat assessment with empty units list."""
        obs_builder = ObservationBuilder()
        obs = {"cities": [], "units": []}

        result = obs_builder._assess_threats(obs)

        self.assertIn("No immediate threats", result)

    def test_identify_opportunities_with_empty_map(self):
        """Test opportunity identification with empty map data."""
        obs_builder = ObservationBuilder()
        obs = {"map": {"tiles": []}, "units": [], "cities": [], "turn": 25}

        result = obs_builder._identify_opportunities(obs)

        self.assertIn("Research Bronze Working", result)

    def test_detect_victory_type_with_empty_data(self):
        """Test victory type detection with minimal data."""
        prompt_builder = FreeCivPromptBuilder()
        obs = {"turn": 25, "cities": [], "units": []}

        result = prompt_builder._detect_victory_type(obs)

        self.assertEqual(result, "Expansion Victory")

    def test_build_enhanced_prompt_with_invalid_model(self):
        """Test prompt building with unsupported model name."""
        prompt_builder = FreeCivPromptBuilder()
        obs = {"turn": 1, "players": {1: {"name": "Romans"}}}
        actions = []

        # Should fall back to default (gpt-5) configuration
        result = prompt_builder.build_enhanced_prompt(obs, actions, "unknown_model")

        self.assertIsInstance(result, str)
        self.assertIn("Turn 1", result)

    def test_format_prioritized_actions_with_large_list(self):
        """Test action formatting with more than 10 actions."""
        obs_builder = ObservationBuilder()
        obs = {"turn": 50}

        # Create 15 actions
        actions = []
        for i in range(15):
            actions.append(
                FreeCivAction(
                    action_type="unit_move",
                    actor_id=i,
                    target={"x": i, "y": i},
                    parameters={},
                    source="unit",
                )
            )

        result = obs_builder.format_prioritized_actions(actions, obs)

=======

        self.assertEqual(result["turn"], 0)
        self.assertEqual(result["players"], {})
        self.assertEqual(result["units"], [])
        self.assertEqual(result["cities"], [])

    def test_state_to_dict_with_non_dict_players(self):
        """Test _state_to_dict when players is not a dict."""
        state = Mock()
        state.turn = 50
        state.players = "invalid_players_data"
        state.units = []
        state.cities = []

        result = self.prompt_builder._state_to_dict(state)

        self.assertEqual(result["players"], {})

    def test_victory_progress_with_zero_score(self):
        """Test victory progress calculation with zero score."""
        obs = {"turn": 0, "players": {1: {"score": 0}}}

        progress = self.prompt_builder._calculate_victory_progress(obs)

        self.assertEqual(progress, 0)

    def test_victory_progress_with_high_values(self):
        """Test victory progress capped at 100%."""
        obs = {"turn": 1000, "players": {1: {"score": 10000}}}

        progress = self.prompt_builder._calculate_victory_progress(obs)

        self.assertEqual(progress, 100)

    def test_get_position_string_with_no_players(self):
        """Test position string generation with empty players."""
        obs = {"players": {}}

        position = self.prompt_builder._get_position_string(obs)

        self.assertEqual(position, "Solo game")

    def test_get_position_string_with_single_player(self):
        """Test position string with only one player."""
        obs = {"players": {1: {"score": 100}}}

        position = self.prompt_builder._get_position_string(obs)

        self.assertEqual(position, "Solo game")

    def test_get_player_score_with_missing_data(self):
        """Test score retrieval with missing player data."""
        obs = {"players": {}}

        score = self.prompt_builder._get_player_score(obs)

        self.assertEqual(score, 0)

    def test_get_player_name_with_missing_data(self):
        """Test player name retrieval with missing data."""
        obs = {"players": {}}

        name = self.prompt_builder._get_player_name(obs)

        self.assertEqual(name, "Romans")

    def test_detect_game_phase_edge_values(self):
        """Test game phase detection at boundary values."""
        test_cases = [
            (0, "early_game"),
            (50, "early_game"),
            (51, "mid_game"),
            (150, "mid_game"),
            (151, "late_game"),
            (9999, "late_game"),
        ]

        for turn, expected_phase in test_cases:
            with self.subTest(turn=turn):
                obs = {"turn": turn}
                phase = self.prompt_builder._detect_game_phase(obs)
                self.assertEqual(phase, expected_phase)

    def test_format_prioritized_actions_with_empty_list(self):
        """Test action formatting with empty action list."""
        obs_builder = ObservationBuilder()

        result = obs_builder.format_prioritized_actions([], {})

        self.assertEqual(result, "No actions available.")

    def test_prioritize_actions_with_unrecognized_action_type(self):
        """Test action prioritization with action types not in priority order."""
        obs_builder = ObservationBuilder()
        # Use a valid FreeCiv action type not in the priority order
        unrecognized_action = FreeCivAction(
            action_type="tech_research",
            actor_id=1,
            target={"value": "Bronze Working"},
            parameters={},
            source="city",
        )

        result = obs_builder._prioritize_actions([unrecognized_action])

        self.assertEqual(len(result), 1)
        self.assertEqual(result[0].action_type, "tech_research")

    def test_format_action_description_with_unrecognized_type(self):
        """Test action description formatting for unrecognized action types."""
        obs_builder = ObservationBuilder()
        # Use a valid FreeCiv action type not handled in format method
        unrecognized_action = FreeCivAction(
            action_type="diplomacy_trade",
            actor_id=1,
            target={"player_id": 2},
            parameters={},
            source="player",
        )

        result = obs_builder._format_action_description(unrecognized_action)

        self.assertEqual(result, "diplomacy_trade with unit/city 1")

    def test_build_strategic_summary_with_minimal_data(self):
        """Test strategic summary with minimal observation data."""
        obs_builder = ObservationBuilder()
        minimal_obs = {"turn": 1}

        result = obs_builder.build_strategic_summary(minimal_obs)

        self.assertIn("Turn 1", result)
        self.assertIn("Gathering intelligence", result)

    def test_context_manager_with_empty_observations(self):
        """Test context manager with empty observation data."""
        context_manager = ContextManager()
        empty_obs = {}

        compressed = context_manager.compress_observation(empty_obs, 1000)
        prioritized = context_manager.prioritize_information(empty_obs, "early_game")

        self.assertIsInstance(compressed, dict)
        self.assertIsInstance(prioritized, dict)
        self.assertEqual(prioritized["focus"], "exploration_and_settlement")

    def test_assess_threats_with_no_units(self):
        """Test threat assessment with empty units list."""
        obs_builder = ObservationBuilder()
        obs = {"cities": [], "units": []}

        result = obs_builder._assess_threats(obs)

        self.assertIn("No immediate threats", result)

    def test_identify_opportunities_with_empty_map(self):
        """Test opportunity identification with empty map data."""
        obs_builder = ObservationBuilder()
        obs = {"map": {"tiles": []}, "units": [], "cities": [], "turn": 25}

        result = obs_builder._identify_opportunities(obs)

        self.assertIn("Research Bronze Working", result)

    def test_detect_victory_type_with_empty_data(self):
        """Test victory type detection with minimal data."""
        prompt_builder = FreeCivPromptBuilder()
        obs = {"turn": 25, "cities": [], "units": []}

        result = prompt_builder._detect_victory_type(obs)

        self.assertEqual(result, "Expansion Victory")

    def test_build_enhanced_prompt_with_invalid_model(self):
        """Test prompt building with unsupported model name."""
        prompt_builder = FreeCivPromptBuilder()
        obs = {"turn": 1, "players": {1: {"name": "Romans"}}}
        actions = []

        # Should fall back to default (gpt-5) configuration
        result = prompt_builder.build_enhanced_prompt(obs, actions, "unknown_model")

        self.assertIsInstance(result, str)
        self.assertIn("Turn 1", result)

    def test_format_prioritized_actions_with_large_list(self):
        """Test action formatting with more than 10 actions."""
        obs_builder = ObservationBuilder()
        obs = {"turn": 50}

        # Create 15 actions
        actions = []
        for i in range(15):
            actions.append(
                FreeCivAction(
                    action_type="unit_move",
                    actor_id=i,
                    target={"x": i, "y": i},
                    parameters={},
                    source="unit",
                )
            )

        result = obs_builder.format_prioritized_actions(actions, obs)

>>>>>>> 5e21031d
        # Should limit to top 10
        action_lines = [
            line for line in result.split("\n") if line.strip() and line[0].isdigit()
        ]
        self.assertLessEqual(len(action_lines), 10)
<<<<<<< HEAD
=======


class TestErrorHandlingAndValidation(unittest.TestCase):
    """Test error handling and input validation."""

    def setUp(self):
        """Set up test fixtures."""
        self.prompt_builder = FreeCivPromptBuilder()

    def test_invalid_model_name_validation(self):
        """Test model name validation with various invalid inputs."""
        obs = {"turn": 1, "players": {1: {"name": "Romans"}}}
        actions = []

        # Test empty model name
        with self.assertRaises(ValueError):
            self.prompt_builder.build_enhanced_prompt(obs, actions, "")

        # Test None model name
        with self.assertRaises(ValueError):
            self.prompt_builder.build_enhanced_prompt(obs, actions, None)

        # Test invalid characters in model name
        with self.assertRaises(ValueError):
            self.prompt_builder.build_enhanced_prompt(obs, actions, "model@123")

        # Test SQL injection attempt
        with self.assertRaises(ValueError):
            self.prompt_builder.build_enhanced_prompt(
                obs, actions, "'; DROP TABLE models; --"
            )

    def test_malformed_observation_handling(self):
        """Test handling of malformed observation structures."""
        actions = []

        # Test with None observation
        with self.assertRaises(TypeError):
            self.prompt_builder.build_enhanced_prompt(None, actions, "gpt-5")

        # Test with string instead of dict
        with self.assertRaises(TypeError):
            self.prompt_builder.build_enhanced_prompt("invalid", actions, "gpt-5")

        # Test with list instead of dict
        with self.assertRaises(TypeError):
            self.prompt_builder.build_enhanced_prompt([], actions, "gpt-5")

    def test_missing_required_observation_fields(self):
        """Test handling of observations missing required fields."""
        actions = []

        # Test with completely empty observation
        result = self.prompt_builder.build_enhanced_prompt({}, actions, "gpt-5")
        self.assertIsInstance(result, str)
        self.assertGreater(len(result), 0)

        # Test with observation missing players
        obs_no_players = {"turn": 5, "units": [], "cities": []}
        result = self.prompt_builder.build_enhanced_prompt(
            obs_no_players, actions, "gpt-5"
        )
        self.assertIsInstance(result, str)

    def test_compress_observation_edge_cases(self):
        """Test ContextManager.compress_observation with edge cases."""
        context_manager = ContextManager()

        # Test with None input
        result = context_manager.compress_observation(None, 1000)
        self.assertEqual(result, {})

        # Test with deeply nested structures
        deep_obs = {"level1": {"level2": {"level3": {"level4": "value"}}}}
        result = context_manager.compress_observation(deep_obs, 1000)
        self.assertIsInstance(result, dict)

        # Test with circular references (should not cause infinite recursion)
        circular_obs = {"key": "value"}
        circular_obs["self"] = circular_obs
        result = context_manager.compress_observation(circular_obs, 1000)
        self.assertIsInstance(result, dict)

    def test_threat_detection_with_empty_data(self):
        """Test threat detection with empty or invalid unit data."""
        obs_builder = ObservationBuilder()

        # Test with empty observation
        result = obs_builder._assess_threats({}, 1)
        self.assertIn("No immediate threats", result)

        # Test with malformed unit data
        obs_with_bad_units = {
            "units": ["invalid_unit", {"invalid": "data"}, None],
            "cities": [],
        }
        result = obs_builder._assess_threats(obs_with_bad_units, 1)
        self.assertIsInstance(result, str)

    def test_victory_condition_detection_edge_cases(self):
        """Test victory condition detection with edge case data."""
        prompt_builder = FreeCivPromptBuilder()

        # Test with no units or cities
        obs = {"turn": 100, "units": [], "cities": []}
        result = prompt_builder._detect_victory_type(obs, 1)
        self.assertIsInstance(result, str)

        # Test with invalid unit data
        obs_bad_units = {
            "turn": 50,
            "units": [{"type": None}, {"owner": "invalid"}],
            "cities": [],
        }
        result = prompt_builder._detect_victory_type(obs_bad_units, 1)
        self.assertIsInstance(result, str)

    def test_concurrent_prompt_generation(self):
        """Test thread safety of prompt builder."""
        import concurrent.futures
        import threading

        prompt_builder = FreeCivPromptBuilder()
        obs = {"turn": 1, "players": {1: {"name": "Romans"}}}
        actions = []

        def build_prompt():
            return prompt_builder.build_enhanced_prompt(obs, actions, "gpt-5")

        # Test concurrent access
        with concurrent.futures.ThreadPoolExecutor(max_workers=5) as executor:
            futures = [executor.submit(build_prompt) for _ in range(20)]
            results = [f.result() for f in futures]

        # All results should be strings and non-empty
        for result in results:
            self.assertIsInstance(result, str)
            self.assertGreater(len(result), 0)

    def test_spatial_indexing_performance(self):
        """Test spatial indexing with large numbers of units."""
        obs_builder = ObservationBuilder()

        # Create observation with many enemy units
        large_enemy_units = []
        for i in range(1000):
            large_enemy_units.append(
                {
                    "id": i,
                    "type": "Warrior",
                    "x": i % 100,
                    "y": i // 100,
                    "owner": 2,  # Enemy player
                }
            )

        obs = {
            "units": large_enemy_units,
            "cities": [{"name": "TestCity", "x": 50, "y": 50}],
        }

        # Should complete quickly even with many units
        import time

        start_time = time.time()
        result = obs_builder._assess_threats(obs, 1)
        end_time = time.time()

        # Should complete in reasonable time (less than 100ms)
        self.assertLess(end_time - start_time, 0.1)
        self.assertIsInstance(result, str)

    def test_model_configuration_fallback(self):
        """Test fallback behavior for unknown models."""
        prompt_builder = FreeCivPromptBuilder()
        obs = {"turn": 1, "players": {1: {"name": "Romans"}}}
        actions = []

        # Test with unknown model - should use default without crashing
        result = prompt_builder.build_enhanced_prompt(obs, actions, "unknown-model")
        self.assertIsInstance(result, str)
        self.assertGreater(len(result), 0)

    def test_memory_usage_with_large_observations(self):
        """Test memory efficiency with very large observations."""
        prompt_builder = FreeCivPromptBuilder()

        # Create large observation
        large_obs = {
            "turn": 100,
            "players": {
                i: {"name": f"Player{i}", "score": i * 100} for i in range(1, 21)
            },
            "units": [
                {"id": i, "type": "Warrior", "x": i, "y": i} for i in range(5000)
            ],
            "cities": [{"id": i, "name": f"City{i}", "pop": i} for i in range(500)],
        }
        actions = []

        # Should handle large data without memory issues
        result = prompt_builder.build_enhanced_prompt(large_obs, actions, "gpt-5")
        self.assertIsInstance(result, str)

        # Result should be compressed to reasonable size
        self.assertLess(len(result), 50000)  # Should be compressed


class TestThreatDetectionSpatialIndexing(unittest.TestCase):
    """Test spatial indexing implementation for threat detection."""

    def setUp(self):
        """Set up test fixtures."""
        self.obs_builder = ObservationBuilder()

    def test_build_threat_index(self):
        """Test spatial index building."""
        enemy_units = [
            {"id": 1, "x": 5, "y": 5, "type": "Warrior"},
            {"id": 2, "x": 10, "y": 10, "type": "Archer"},
            {"id": 3, "x": 15, "y": 15, "type": "Legion"},
        ]

        index = self.obs_builder._build_threat_index(enemy_units)
        self.assertIsInstance(index, dict)
        self.assertGreater(len(index), 0)

    def test_get_nearby_threats(self):
        """Test spatial threat detection."""
        # Create threat map
        enemy_units = [
            {"id": 1, "x": 2, "y": 2, "type": "Warrior"},  # Close
            {"id": 2, "x": 10, "y": 10, "type": "Archer"},  # Far
        ]
        threat_map = self.obs_builder._build_threat_index(enemy_units)

        # Test threat detection at position (0, 0)
        threats = self.obs_builder._get_nearby_threats((0, 0), threat_map)

        # Should find the close warrior but not the distant archer
        self.assertGreater(len(threats), 0)
        threat_ids = [t["id"] for t in threats]
        self.assertIn(1, threat_ids)  # Close warrior should be detected

    def test_manhattan_distance(self):
        """Test Manhattan distance calculation."""
        distance = self.obs_builder._manhattan_distance((0, 0), (3, 4))
        self.assertEqual(distance, 7)

        distance = self.obs_builder._manhattan_distance((5, 5), (5, 5))
        self.assertEqual(distance, 0)

    def test_spatial_indexing_with_invalid_units(self):
        """Test spatial indexing handles invalid unit data gracefully."""
        # Mix of valid and invalid units
        mixed_units = [
            {"id": 1, "x": 5, "y": 5, "type": "Warrior"},  # Valid
            {"invalid": "unit"},  # Missing coordinates
            None,  # None entry
            "string_unit",  # String instead of dict
            {"x": "invalid", "y": 5},  # Invalid coordinate types
        ]

        # Should not crash and return valid index
        index = self.obs_builder._build_threat_index(mixed_units)
        self.assertIsInstance(index, dict)
>>>>>>> 5e21031d


if __name__ == "__main__":
    unittest.main()<|MERGE_RESOLUTION|>--- conflicted
+++ resolved
@@ -80,15 +80,6 @@
                 self.assertIsInstance(prompt, str)
                 self.assertGreater(len(prompt), 100)
 
-<<<<<<< HEAD
-                # Check model-specific formatting
-                if model_name == "gpt-5":
-                    self.assertIn("STRATEGIC ANALYSIS", prompt)
-                    self.assertIn("json", prompt.lower())
-                elif model_name == "claude":
-                    self.assertIn("<priorities>", prompt)
-                    self.assertIn("<actions>", prompt)
-=======
                 # Check unified template elements (same for all models now)
                 self.assertIn("GAME ANALYSIS & STRATEGY", prompt)
                 self.assertIn("VICTORY OBJECTIVE", prompt)
@@ -102,7 +93,6 @@
                     self.assertIn("FINAL DECISION:", prompt)
                 elif model_name == "claude":
                     self.assertIn("natural, engaging way", prompt)
->>>>>>> 5e21031d
                 elif model_name == "deepseek":
                     self.assertIn("Turn", prompt)
 
@@ -137,18 +127,6 @@
 
         for phase in phases:
             with self.subTest(phase=phase):
-<<<<<<< HEAD
-                # Mock different turn numbers for different phases
-                if phase == "early_game":
-                    self.mock_state.turn = 5
-                elif phase == "mid_game":
-                    self.mock_state.turn = 100
-                else:  # late_game
-                    self.mock_state.turn = 180
-
-                prompt = self.prompt_builder.build_enhanced_prompt(
-                    observation={"state": self.mock_state},
-=======
                 # Create observation with different turn numbers for different phases
                 if phase == "early_game":
                     turn = 5
@@ -167,18 +145,11 @@
 
                 prompt = self.prompt_builder.build_enhanced_prompt(
                     observation=observation,
->>>>>>> 5e21031d
                     legal_actions=self.legal_actions,
                     model_name="gpt-5",
                 )
 
                 if phase == "early_game":
-<<<<<<< HEAD
-                    self.assertIn("explore", prompt.lower())
-                elif phase == "mid_game":
-                    self.assertIn("expand", prompt.lower())
-                else:  # late_game
-=======
                     self.assertIn("early game priorities", prompt.lower())
                     self.assertIn("explore", prompt.lower())
                 elif phase == "mid_game":
@@ -186,7 +157,6 @@
                     self.assertIn("expansion", prompt.lower())
                 else:  # late_game
                     self.assertIn("late game dominance", prompt.lower())
->>>>>>> 5e21031d
                     self.assertIn("victory", prompt.lower())
 
     def test_action_prioritization(self):
@@ -390,7 +360,6 @@
         minimal_state.cities = []
 
         result = self.prompt_builder._state_to_dict(minimal_state)
-<<<<<<< HEAD
 
         self.assertEqual(result["turn"], 0)
         self.assertEqual(result["players"], {})
@@ -596,220 +565,11 @@
 
         result = obs_builder.format_prioritized_actions(actions, obs)
 
-=======
-
-        self.assertEqual(result["turn"], 0)
-        self.assertEqual(result["players"], {})
-        self.assertEqual(result["units"], [])
-        self.assertEqual(result["cities"], [])
-
-    def test_state_to_dict_with_non_dict_players(self):
-        """Test _state_to_dict when players is not a dict."""
-        state = Mock()
-        state.turn = 50
-        state.players = "invalid_players_data"
-        state.units = []
-        state.cities = []
-
-        result = self.prompt_builder._state_to_dict(state)
-
-        self.assertEqual(result["players"], {})
-
-    def test_victory_progress_with_zero_score(self):
-        """Test victory progress calculation with zero score."""
-        obs = {"turn": 0, "players": {1: {"score": 0}}}
-
-        progress = self.prompt_builder._calculate_victory_progress(obs)
-
-        self.assertEqual(progress, 0)
-
-    def test_victory_progress_with_high_values(self):
-        """Test victory progress capped at 100%."""
-        obs = {"turn": 1000, "players": {1: {"score": 10000}}}
-
-        progress = self.prompt_builder._calculate_victory_progress(obs)
-
-        self.assertEqual(progress, 100)
-
-    def test_get_position_string_with_no_players(self):
-        """Test position string generation with empty players."""
-        obs = {"players": {}}
-
-        position = self.prompt_builder._get_position_string(obs)
-
-        self.assertEqual(position, "Solo game")
-
-    def test_get_position_string_with_single_player(self):
-        """Test position string with only one player."""
-        obs = {"players": {1: {"score": 100}}}
-
-        position = self.prompt_builder._get_position_string(obs)
-
-        self.assertEqual(position, "Solo game")
-
-    def test_get_player_score_with_missing_data(self):
-        """Test score retrieval with missing player data."""
-        obs = {"players": {}}
-
-        score = self.prompt_builder._get_player_score(obs)
-
-        self.assertEqual(score, 0)
-
-    def test_get_player_name_with_missing_data(self):
-        """Test player name retrieval with missing data."""
-        obs = {"players": {}}
-
-        name = self.prompt_builder._get_player_name(obs)
-
-        self.assertEqual(name, "Romans")
-
-    def test_detect_game_phase_edge_values(self):
-        """Test game phase detection at boundary values."""
-        test_cases = [
-            (0, "early_game"),
-            (50, "early_game"),
-            (51, "mid_game"),
-            (150, "mid_game"),
-            (151, "late_game"),
-            (9999, "late_game"),
-        ]
-
-        for turn, expected_phase in test_cases:
-            with self.subTest(turn=turn):
-                obs = {"turn": turn}
-                phase = self.prompt_builder._detect_game_phase(obs)
-                self.assertEqual(phase, expected_phase)
-
-    def test_format_prioritized_actions_with_empty_list(self):
-        """Test action formatting with empty action list."""
-        obs_builder = ObservationBuilder()
-
-        result = obs_builder.format_prioritized_actions([], {})
-
-        self.assertEqual(result, "No actions available.")
-
-    def test_prioritize_actions_with_unrecognized_action_type(self):
-        """Test action prioritization with action types not in priority order."""
-        obs_builder = ObservationBuilder()
-        # Use a valid FreeCiv action type not in the priority order
-        unrecognized_action = FreeCivAction(
-            action_type="tech_research",
-            actor_id=1,
-            target={"value": "Bronze Working"},
-            parameters={},
-            source="city",
-        )
-
-        result = obs_builder._prioritize_actions([unrecognized_action])
-
-        self.assertEqual(len(result), 1)
-        self.assertEqual(result[0].action_type, "tech_research")
-
-    def test_format_action_description_with_unrecognized_type(self):
-        """Test action description formatting for unrecognized action types."""
-        obs_builder = ObservationBuilder()
-        # Use a valid FreeCiv action type not handled in format method
-        unrecognized_action = FreeCivAction(
-            action_type="diplomacy_trade",
-            actor_id=1,
-            target={"player_id": 2},
-            parameters={},
-            source="player",
-        )
-
-        result = obs_builder._format_action_description(unrecognized_action)
-
-        self.assertEqual(result, "diplomacy_trade with unit/city 1")
-
-    def test_build_strategic_summary_with_minimal_data(self):
-        """Test strategic summary with minimal observation data."""
-        obs_builder = ObservationBuilder()
-        minimal_obs = {"turn": 1}
-
-        result = obs_builder.build_strategic_summary(minimal_obs)
-
-        self.assertIn("Turn 1", result)
-        self.assertIn("Gathering intelligence", result)
-
-    def test_context_manager_with_empty_observations(self):
-        """Test context manager with empty observation data."""
-        context_manager = ContextManager()
-        empty_obs = {}
-
-        compressed = context_manager.compress_observation(empty_obs, 1000)
-        prioritized = context_manager.prioritize_information(empty_obs, "early_game")
-
-        self.assertIsInstance(compressed, dict)
-        self.assertIsInstance(prioritized, dict)
-        self.assertEqual(prioritized["focus"], "exploration_and_settlement")
-
-    def test_assess_threats_with_no_units(self):
-        """Test threat assessment with empty units list."""
-        obs_builder = ObservationBuilder()
-        obs = {"cities": [], "units": []}
-
-        result = obs_builder._assess_threats(obs)
-
-        self.assertIn("No immediate threats", result)
-
-    def test_identify_opportunities_with_empty_map(self):
-        """Test opportunity identification with empty map data."""
-        obs_builder = ObservationBuilder()
-        obs = {"map": {"tiles": []}, "units": [], "cities": [], "turn": 25}
-
-        result = obs_builder._identify_opportunities(obs)
-
-        self.assertIn("Research Bronze Working", result)
-
-    def test_detect_victory_type_with_empty_data(self):
-        """Test victory type detection with minimal data."""
-        prompt_builder = FreeCivPromptBuilder()
-        obs = {"turn": 25, "cities": [], "units": []}
-
-        result = prompt_builder._detect_victory_type(obs)
-
-        self.assertEqual(result, "Expansion Victory")
-
-    def test_build_enhanced_prompt_with_invalid_model(self):
-        """Test prompt building with unsupported model name."""
-        prompt_builder = FreeCivPromptBuilder()
-        obs = {"turn": 1, "players": {1: {"name": "Romans"}}}
-        actions = []
-
-        # Should fall back to default (gpt-5) configuration
-        result = prompt_builder.build_enhanced_prompt(obs, actions, "unknown_model")
-
-        self.assertIsInstance(result, str)
-        self.assertIn("Turn 1", result)
-
-    def test_format_prioritized_actions_with_large_list(self):
-        """Test action formatting with more than 10 actions."""
-        obs_builder = ObservationBuilder()
-        obs = {"turn": 50}
-
-        # Create 15 actions
-        actions = []
-        for i in range(15):
-            actions.append(
-                FreeCivAction(
-                    action_type="unit_move",
-                    actor_id=i,
-                    target={"x": i, "y": i},
-                    parameters={},
-                    source="unit",
-                )
-            )
-
-        result = obs_builder.format_prioritized_actions(actions, obs)
-
->>>>>>> 5e21031d
         # Should limit to top 10
         action_lines = [
             line for line in result.split("\n") if line.strip() and line[0].isdigit()
         ]
         self.assertLessEqual(len(action_lines), 10)
-<<<<<<< HEAD
-=======
 
 
 class TestErrorHandlingAndValidation(unittest.TestCase):
@@ -1076,7 +836,6 @@
         # Should not crash and return valid index
         index = self.obs_builder._build_threat_index(mixed_units)
         self.assertIsInstance(index, dict)
->>>>>>> 5e21031d
 
 
 if __name__ == "__main__":
