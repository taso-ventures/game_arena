--- conflicted
+++ resolved
@@ -18,11 +18,8 @@
 import hashlib
 import json
 import logging
-<<<<<<< HEAD
 import random
-=======
 import copy
->>>>>>> 37058005
 import re
 import time
 import uuid
